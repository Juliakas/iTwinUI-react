--- conflicted
+++ resolved
@@ -323,18 +323,15 @@
       case TableActions.setFilter:
         onFilterHandler(newState, action, previousState, instance);
         break;
-<<<<<<< HEAD
       case TableActions.toggleRowExpanded:
         onExpand?.(newState);
         break;
-=======
       case TableActions.toggleRowSelected:
       case TableActions.toggleAllRowsSelected:
       case TableActions.toggleAllPageRowsSelected: {
         onSelectHandler(newState, instance);
         break;
       }
->>>>>>> cf4a3165
       default:
         break;
     }
