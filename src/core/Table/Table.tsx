--- conflicted
+++ resolved
@@ -380,11 +380,7 @@
       })}
       {...ariaDataAttributes}
     >
-<<<<<<< HEAD
-      <div className='iui-tables-rowgroup'>
-=======
       <div className='iui-table-header'>
->>>>>>> 7bbe48e7
         {headerGroups.slice(1).map((headerGroup: HeaderGroup<T>) => {
           const headerGroupProps = headerGroup.getHeaderGroupProps({
             className: 'iui-row',
@@ -438,14 +434,9 @@
           rows.map((row: Row<T>) => {
             prepareRow(row);
             const rowProps = row.getRowProps({
-<<<<<<< HEAD
-              className: cx('iui-tables-row', {
+              className: cx('iui-row', {
                 'iui-tables-row-active': row.isSelected,
                 'iui-tables-row-expanded': row.isExpanded,
-=======
-              className: cx('iui-row', {
-                'iui-selected': row.isSelected,
->>>>>>> 7bbe48e7
               }),
             });
             const rowGroupProps = {
