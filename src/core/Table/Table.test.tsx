/*---------------------------------------------------------------------------------------------
 * Copyright (c) Bentley Systems, Incorporated. All rights reserved.
 * See LICENSE.md in the project root for license terms and full copyright notice.
 *--------------------------------------------------------------------------------------------*/
import { fireEvent, render, screen, act } from '@testing-library/react';
import React from 'react';
import { Table, TableProps } from './Table';
import * as IntersectionHooks from '../utils/hooks/useIntersection';
<<<<<<< HEAD
import { CellProps } from 'react-table';
=======
import { tableFilters } from './filters';
>>>>>>> 046d22d1

const intersectionCallbacks = new Map<Element, () => void>();
jest
  .spyOn(IntersectionHooks, 'useIntersection')
  .mockImplementation((onIntersect) => {
    return (el: HTMLElement) => intersectionCallbacks.set(el, onIntersect);
  });

const mockIntersection = (element: Element) => {
  intersectionCallbacks.get(element)?.();
};

const columns = (onViewClick: () => void = jest.fn()) => [
  {
    Header: 'Header name',
    columns: [
      {
        id: 'name',
        Header: 'Name',
        accessor: 'name',
        width: 90,
      },
      {
        id: 'description',
        Header: 'description',
        accessor: 'description',
        maxWidth: 200,
      },
      {
        id: 'view',
        Header: 'view',
        Cell: () => {
          return <span onClick={onViewClick}>View</span>;
        },
      },
    ],
  },
];

const mockedData = (count = 3) =>
  [...new Array(count)].map((_, index) => ({
    name: `Name${index + 1}`,
    description: `Description${index + 1}`,
  }));

function renderComponent(
  initialsProps?: Partial<TableProps>,
  onViewClick?: () => void,
) {
  const defaultProps: TableProps = {
    columns: columns(onViewClick),
    data: mockedData(),
    emptyTableContent: 'Empty table',
    emptyFilteredTableContent: 'No results. Clear filter.',
  };

  const props = { ...defaultProps, ...initialsProps };
  return render(<Table {...props} />);
}

function assertRowsData(
  rows: NodeListOf<Element>,
  data: { name: string; description: string }[] = mockedData(),
) {
  expect(rows.length).toBe(3);
  for (let i = 0; i < rows.length; i++) {
    const row = rows.item(i);
    const { name, description } = data[i];
    const cells = row.querySelectorAll('.iui-tables-cell');
    expect(cells.length).toBe(3);
    expect(cells[0].textContent).toEqual(name);
    expect(cells[1].textContent).toEqual(description);
    expect(cells[2].textContent).toEqual('View');
    fireEvent.click(cells[2].firstElementChild as HTMLElement);
  }
}

beforeEach(() => {
  intersectionCallbacks.clear();
});

it('should render table with data', () => {
  const onViewClick = jest.fn();
  const { container } = renderComponent(undefined, onViewClick);

  expect(screen.queryByText('Header name')).toBeFalsy();
  const rows = container.querySelectorAll('.iui-tables-body .iui-tables-row');
  assertRowsData(rows);
  expect(onViewClick).toHaveBeenCalledTimes(3);
});

it('should show spinner when loading', () => {
  const { container } = renderComponent({ data: [], isLoading: true });

  expect(
    container.querySelector('.iui-progress-indicator-radial'),
  ).toBeTruthy();
  const rows = container.querySelectorAll('.iui-tables-body .iui-tables-row');
  expect(rows.length).toBe(0);
});

it('should show empty message when there is no data', () => {
  const { container } = renderComponent({ data: [] });

  screen.getByText('Empty table');
  const rows = container.querySelectorAll('.iui-tables-body .iui-tables-row');
  expect(rows.length).toBe(0);
});

it('should render table with custom className', () => {
  const { container } = renderComponent({ className: 'test-className' });

  const table = container.querySelector('.iui-tables-table.test-className');
  expect(table).toBeTruthy();
});

it('should render table with custom style', () => {
  const { container } = renderComponent({ style: { color: 'red' } });

  const table = container.querySelector('.iui-tables-table') as HTMLElement;
  expect(table).toBeTruthy();
  expect(table.style.color).toEqual('red');
});

it('should render column with custom className', () => {
  const { container } = renderComponent({
    columns: [
      {
        Header: 'Header name',
        columns: [
          {
            id: 'name',
            Header: 'Name',
            accessor: 'name',
            columnClassName: 'test-className',
          },
        ],
      },
    ],
  });

  const column = container.querySelector(
    '.iui-tables-cell.iui-tables-head.test-className',
  );
  expect(column).toBeTruthy();
});

it('should render cell with custom className', () => {
  const { container } = renderComponent({
    columns: [
      {
        Header: 'Header name',
        columns: [
          {
            id: 'name',
            Header: 'Name',
            accessor: 'name',
            cellClassName: 'test-className',
          },
        ],
      },
    ],
  });

  const cell = container.querySelector(
    '.iui-tables-body .iui-tables-cell.test-className',
  );
  expect(cell).toBeTruthy();
});

it('should handle checkbox clicks', () => {
  const onSelect = jest.fn();
  const { container } = renderComponent({ isSelectable: true, onSelect });

  expect(screen.queryByText('Header name')).toBeFalsy();
  const rows = container.querySelectorAll('.iui-tables-body .iui-tables-row');
  expect(rows.length).toBe(3);

  expect(onSelect).not.toHaveBeenCalled();

  const checkboxCells = container.querySelectorAll(
    '.iui-tables-slot .iui-checkbox',
  );
  expect(checkboxCells.length).toBe(4);
  fireEvent.click(checkboxCells[2]);
  expect(onSelect).toHaveBeenCalledWith([mockedData()[1]], expect.any(Object));

  fireEvent.click(checkboxCells[0]);
  expect(onSelect).toHaveBeenCalledWith(mockedData(), expect.any(Object));

  fireEvent.click(checkboxCells[0]);
  expect(onSelect).toHaveBeenCalledWith([], expect.any(Object));
});

it('should not show sorting icon if sorting is disabled', () => {
  const { container } = renderComponent({
    isSortable: false,
  });

  expect(container.querySelector('.iui-sort .iui-icon-wrapper')).toBeFalsy();
});

it('should not show sort icon if data is loading', () => {
  const { container } = renderComponent({
    isSortable: true,
    isLoading: true,
  });

  expect(container.querySelector('.iui-sort .iui-icon-wrapper')).toBeFalsy();
});

it('should not show sort icon if data is empty', () => {
  const { container } = renderComponent({
    isSortable: true,
    data: [],
  });

  expect(container.querySelector('.iui-sort .iui-icon-wrapper')).toBeFalsy();
});

it('should sort name column correctly', () => {
  const mocked = [
    { name: 'name1', description: 'Description1' },
    { name: 'name3', description: 'Description3' },
    { name: 'name2', description: 'Description2' },
  ];
  const sortedByName = [...mocked].sort((a, b) => (a.name > b.name ? 1 : -1));
  const onSort = jest.fn();
  const { container } = renderComponent({
    isSortable: true,
    data: mocked,
    onSort,
  });

  const nameHeader = container.querySelector(
    '.iui-tables-head',
  ) as HTMLDivElement;
  expect(nameHeader).toBeTruthy();
  expect(nameHeader.classList).not.toContain('iui-active-sort');
  let rows = container.querySelectorAll('.iui-tables-body .iui-tables-row');

  assertRowsData(rows, mocked);

  const sortIcon = container.querySelector(
    '.iui-sort .iui-icon-wrapper',
  ) as HTMLDivElement;
  expect(sortIcon).toBeTruthy();

  //first click
  sortIcon.click();
  rows = container.querySelectorAll('.iui-tables-body .iui-tables-row');
  expect(nameHeader.classList).toContain('iui-active-sort');
  assertRowsData(rows, sortedByName);
  expect(onSort).toHaveBeenCalledWith(
    expect.objectContaining({
      sortBy: [
        {
          id: 'name',
          desc: false,
        },
      ],
    }),
  );

  //second click
  sortIcon.click();
  rows = container.querySelectorAll('.iui-tables-body .iui-tables-row');
  expect(nameHeader.classList).toContain('iui-active-sort');
  assertRowsData(rows, [...sortedByName].reverse());
  expect(onSort).toHaveBeenCalledWith(
    expect.objectContaining({
      sortBy: [
        {
          id: 'name',
          desc: true,
        },
      ],
    }),
  );

  //third click resets it
  sortIcon.click();
  rows = container.querySelectorAll('.iui-tables-body .iui-tables-row');
  expect(nameHeader.classList).not.toContain('iui-active-sort');
  assertRowsData(rows, mocked);
  expect(onSort).toHaveBeenCalledWith(
    expect.objectContaining({
      sortBy: [],
    }),
  );
});

it('should not show sort icon if disabled in column level', () => {
  const mockedColumns = [
    {
      Header: 'Header name',
      columns: [
        {
          id: 'name',
          Header: 'Name',
          accessor: 'name',
          disableSortBy: true,
        },
      ],
    },
  ];
  const { container } = renderComponent({
    columns: mockedColumns,
    isSortable: true,
  });

  expect(container.querySelector('.iui-sort .iui-icon-wrapper')).toBeFalsy();
});

it('should trigger onBottomReached', () => {
  const onBottomReached = jest.fn();
  const { container } = renderComponent({
    data: mockedData(50),
    onBottomReached,
  });

  const rows = container.querySelectorAll('.iui-tables-body .iui-tables-row');
  expect(rows.length).toBe(50);

  expect(onBottomReached).not.toHaveBeenCalled();
  expect(intersectionCallbacks.size).toBe(50);
  mockIntersection(rows[49]);

  expect(onBottomReached).toHaveBeenCalledTimes(1);
});

it('should trigger onRowInViewport', () => {
  const onRowInViewport = jest.fn();
  const { container } = renderComponent({
    data: mockedData(50),
    onRowInViewport,
  });

  const rows = container.querySelectorAll('.iui-tables-body .iui-tables-row');
  expect(rows.length).toBe(50);

  expect(onRowInViewport).not.toHaveBeenCalled();
  expect(intersectionCallbacks.size).toBe(50);
  for (let i = 0; i < 10; i++) {
    mockIntersection(rows[i]);
  }

  expect(onRowInViewport).toHaveBeenCalledTimes(10);
});

<<<<<<< HEAD
it('should expand correctly', () => {
  const onExpandMock = jest.fn();
=======
it('should filter table', () => {
  const onFilter = jest.fn();
>>>>>>> 046d22d1
  const mockedColumns = [
    {
      Header: 'Header name',
      columns: [
        {
<<<<<<< HEAD
          id: 'expander',
          Cell: (props: CellProps<{ name: string; description: string }>) => {
            return (
              <button
                onClick={() => {
                  props.row.toggleRowExpanded();
                }}
              >
                Expand {props.row.original.name}
              </button>
            );
          },
        },
=======
          id: 'name',
          Header: 'Name',
          accessor: 'name',
          Filter: tableFilters.TextFilter(),
          fieldType: 'text',
        },
      ],
    },
  ];
  const { container } = renderComponent({ columns: mockedColumns, onFilter });

  expect(screen.queryByText('Header name')).toBeFalsy();
  let rows = container.querySelectorAll('.iui-tables-body .iui-tables-row');
  expect(rows.length).toBe(3);

  const filterIcon = container.querySelector('.iui-filter') as HTMLElement;
  expect(filterIcon).toBeTruthy();
  fireEvent.click(filterIcon);

  const filterInput = container.querySelector(
    '.iui-column-filter input',
  ) as HTMLInputElement;
  expect(filterInput).toBeTruthy();

  fireEvent.change(filterInput, { target: { value: '2' } });
  screen.getByText('Filter').click();

  const tippy = document.querySelector('[data-tippy-root]') as HTMLElement;
  expect(tippy.style.visibility).toEqual('hidden');

  rows = container.querySelectorAll('.iui-tables-body .iui-tables-row');
  expect(rows.length).toBe(1);
  expect(onFilter).toHaveBeenCalledWith(
    [{ fieldType: 'text', filterType: 'text', id: 'name', value: '2' }],
    expect.objectContaining({ filters: [{ id: 'name', value: '2' }] }),
  );
});

it('should clear filter', () => {
  const onFilter = jest.fn();
  const mockedColumns = [
    {
      Header: 'Header name',
      columns: [
>>>>>>> 046d22d1
        {
          id: 'name',
          Header: 'Name',
          accessor: 'name',
<<<<<<< HEAD
        },
      ],
    },
  ];
  const { getByText, queryByText } = renderComponent({
    columns: mockedColumns,
    subComponent: (row) => (
      <div>{`Expanded component, name: ${row.original.name}`}</div>
    ),
    onExpand: onExpandMock,
  });

  expect(queryByText('Expanded component, name: Name1')).toBeNull();
  expect(queryByText('Expanded component, name: Name3')).toBeNull();

  act(() => {
    fireEvent.click(getByText('Expand Name1'));
    fireEvent.click(getByText('Expand Name2'));
  });

  getByText('Expanded component, name: Name1');
  getByText('Expanded component, name: Name2');

  act(() => {
    fireEvent.click(getByText('Expand Name1'));
    fireEvent.click(getByText('Expand Name3'));
  });

  expect(queryByText('Expanded component, name: Name1')).toBeNull();
  getByText('Expanded component, name: Name2');
  getByText('Expanded component, name: Name3');
  expect(onExpandMock).toHaveBeenCalledTimes(4);
=======
          Filter: tableFilters.TextFilter(),
          fieldType: 'text',
        },
      ],
    },
  ];
  const { container } = renderComponent({
    columns: mockedColumns,
    onFilter,
    initialState: { filters: [{ id: 'name', value: '2' }] },
  });

  expect(screen.queryByText('Header name')).toBeFalsy();
  let rows = container.querySelectorAll('.iui-tables-body .iui-tables-row');
  expect(rows.length).toBe(1);

  const filterIcon = container.querySelector('.iui-filter') as HTMLElement;
  expect(filterIcon).toBeTruthy();
  fireEvent.click(filterIcon);

  const filterInput = container.querySelector(
    '.iui-column-filter input',
  ) as HTMLInputElement;
  expect(filterInput).toBeTruthy();
  expect(filterInput.value).toEqual('2');

  screen.getByText('Clear').click();

  const tippy = document.querySelector('[data-tippy-root]') as HTMLElement;
  expect(tippy.style.visibility).toEqual('hidden');

  rows = container.querySelectorAll('.iui-tables-body .iui-tables-row');
  expect(rows.length).toBe(3);
  expect(onFilter).toHaveBeenCalledWith(
    [],
    expect.objectContaining({ filters: [] }),
  );
});

it('should not filter table when manualFilters flag is on', () => {
  const onFilter = jest.fn();
  const mockedColumns = [
    {
      Header: 'Header name',
      columns: [
        {
          id: 'name',
          Header: 'Name',
          accessor: 'name',
          Filter: tableFilters.TextFilter(),
          fieldType: 'text',
        },
      ],
    },
  ];
  const { container } = renderComponent({
    columns: mockedColumns,
    onFilter,
    manualFilters: true,
  });

  expect(screen.queryByText('Header name')).toBeFalsy();
  let rows = container.querySelectorAll('.iui-tables-body .iui-tables-row');
  expect(rows.length).toBe(3);

  const filterIcon = container.querySelector('.iui-filter') as HTMLElement;
  expect(filterIcon).toBeTruthy();
  fireEvent.click(filterIcon);

  const filterInput = container.querySelector(
    '.iui-column-filter input',
  ) as HTMLInputElement;
  expect(filterInput).toBeTruthy();

  fireEvent.change(filterInput, { target: { value: '2' } });
  screen.getByText('Filter').click();

  const tippy = document.querySelector('[data-tippy-root]') as HTMLElement;
  expect(tippy.style.visibility).toEqual('hidden');

  rows = container.querySelectorAll('.iui-tables-body .iui-tables-row');
  expect(rows.length).toBe(3);
  expect(onFilter).toHaveBeenCalledWith(
    [{ fieldType: 'text', filterType: 'text', id: 'name', value: '2' }],
    expect.objectContaining({ filters: [{ id: 'name', value: '2' }] }),
  );
});

it('should not show filter icon when filter component is not set', () => {
  const mockedColumns = [
    {
      Header: 'Header name',
      columns: [
        {
          id: 'name',
          Header: 'Name',
          accessor: 'name',
        },
      ],
    },
  ];
  const { container } = renderComponent({
    columns: mockedColumns,
  });

  expect(screen.queryByText('Header name')).toBeFalsy();
  const rows = container.querySelectorAll('.iui-tables-body .iui-tables-row');
  expect(rows.length).toBe(3);

  const filterIcon = container.querySelector('.iui-filter') as HTMLElement;
  expect(filterIcon).toBeFalsy();
});

it('should show message when there is no data after filtering', () => {
  const onFilter = jest.fn();
  const mockedColumns = [
    {
      Header: 'Header name',
      columns: [
        {
          id: 'name',
          Header: 'Name',
          accessor: 'name',
          Filter: tableFilters.TextFilter(),
          fieldType: 'text',
        },
      ],
    },
  ];
  const { container } = renderComponent({ columns: mockedColumns, onFilter });

  expect(screen.queryByText('Header name')).toBeFalsy();
  let rows = container.querySelectorAll('.iui-tables-body .iui-tables-row');
  expect(rows.length).toBe(3);

  const filterIcon = container.querySelector('.iui-filter') as HTMLElement;
  expect(filterIcon).toBeTruthy();
  fireEvent.click(filterIcon);

  const filterInput = container.querySelector(
    '.iui-column-filter input',
  ) as HTMLInputElement;
  expect(filterInput).toBeTruthy();

  fireEvent.change(filterInput, { target: { value: 'invalid value' } });
  screen.getByText('Filter').click();

  rows = container.querySelectorAll('.iui-tables-body .iui-tables-row');
  expect(rows.length).toBe(0);
  screen.getByText('No results. Clear filter.');
>>>>>>> 046d22d1
});<|MERGE_RESOLUTION|>--- conflicted
+++ resolved
@@ -2,15 +2,12 @@
  * Copyright (c) Bentley Systems, Incorporated. All rights reserved.
  * See LICENSE.md in the project root for license terms and full copyright notice.
  *--------------------------------------------------------------------------------------------*/
-import { fireEvent, render, screen, act } from '@testing-library/react';
+import { act, fireEvent, render, screen } from '@testing-library/react';
 import React from 'react';
 import { Table, TableProps } from './Table';
 import * as IntersectionHooks from '../utils/hooks/useIntersection';
-<<<<<<< HEAD
+import { tableFilters } from './filters';
 import { CellProps } from 'react-table';
-=======
-import { tableFilters } from './filters';
->>>>>>> 046d22d1
 
 const intersectionCallbacks = new Map<Element, () => void>();
 jest
@@ -361,19 +358,220 @@
   expect(onRowInViewport).toHaveBeenCalledTimes(10);
 });
 
-<<<<<<< HEAD
-it('should expand correctly', () => {
-  const onExpandMock = jest.fn();
-=======
 it('should filter table', () => {
   const onFilter = jest.fn();
->>>>>>> 046d22d1
   const mockedColumns = [
     {
       Header: 'Header name',
       columns: [
         {
-<<<<<<< HEAD
+          id: 'name',
+          Header: 'Name',
+          accessor: 'name',
+          Filter: tableFilters.TextFilter(),
+          fieldType: 'text',
+        },
+      ],
+    },
+  ];
+  const { container } = renderComponent({ columns: mockedColumns, onFilter });
+
+  expect(screen.queryByText('Header name')).toBeFalsy();
+  let rows = container.querySelectorAll('.iui-tables-body .iui-tables-row');
+  expect(rows.length).toBe(3);
+
+  const filterIcon = container.querySelector('.iui-filter') as HTMLElement;
+  expect(filterIcon).toBeTruthy();
+  fireEvent.click(filterIcon);
+
+  const filterInput = container.querySelector(
+    '.iui-column-filter input',
+  ) as HTMLInputElement;
+  expect(filterInput).toBeTruthy();
+
+  fireEvent.change(filterInput, { target: { value: '2' } });
+  screen.getByText('Filter').click();
+
+  const tippy = document.querySelector('[data-tippy-root]') as HTMLElement;
+  expect(tippy.style.visibility).toEqual('hidden');
+
+  rows = container.querySelectorAll('.iui-tables-body .iui-tables-row');
+  expect(rows.length).toBe(1);
+  expect(onFilter).toHaveBeenCalledWith(
+    [{ fieldType: 'text', filterType: 'text', id: 'name', value: '2' }],
+    expect.objectContaining({ filters: [{ id: 'name', value: '2' }] }),
+  );
+});
+
+it('should clear filter', () => {
+  const onFilter = jest.fn();
+  const mockedColumns = [
+    {
+      Header: 'Header name',
+      columns: [
+        {
+          id: 'name',
+          Header: 'Name',
+          accessor: 'name',
+          Filter: tableFilters.TextFilter(),
+          fieldType: 'text',
+        },
+      ],
+    },
+  ];
+  const { container } = renderComponent({
+    columns: mockedColumns,
+    onFilter,
+    initialState: { filters: [{ id: 'name', value: '2' }] },
+  });
+
+  expect(screen.queryByText('Header name')).toBeFalsy();
+  let rows = container.querySelectorAll('.iui-tables-body .iui-tables-row');
+  expect(rows.length).toBe(1);
+
+  const filterIcon = container.querySelector('.iui-filter') as HTMLElement;
+  expect(filterIcon).toBeTruthy();
+  fireEvent.click(filterIcon);
+
+  const filterInput = container.querySelector(
+    '.iui-column-filter input',
+  ) as HTMLInputElement;
+  expect(filterInput).toBeTruthy();
+  expect(filterInput.value).toEqual('2');
+
+  screen.getByText('Clear').click();
+
+  const tippy = document.querySelector('[data-tippy-root]') as HTMLElement;
+  expect(tippy.style.visibility).toEqual('hidden');
+
+  rows = container.querySelectorAll('.iui-tables-body .iui-tables-row');
+  expect(rows.length).toBe(3);
+  expect(onFilter).toHaveBeenCalledWith(
+    [],
+    expect.objectContaining({ filters: [] }),
+  );
+});
+
+it('should not filter table when manualFilters flag is on', () => {
+  const onFilter = jest.fn();
+  const mockedColumns = [
+    {
+      Header: 'Header name',
+      columns: [
+        {
+          id: 'name',
+          Header: 'Name',
+          accessor: 'name',
+          Filter: tableFilters.TextFilter(),
+          fieldType: 'text',
+        },
+      ],
+    },
+  ];
+  const { container } = renderComponent({
+    columns: mockedColumns,
+    onFilter,
+    manualFilters: true,
+  });
+
+  expect(screen.queryByText('Header name')).toBeFalsy();
+  let rows = container.querySelectorAll('.iui-tables-body .iui-tables-row');
+  expect(rows.length).toBe(3);
+
+  const filterIcon = container.querySelector('.iui-filter') as HTMLElement;
+  expect(filterIcon).toBeTruthy();
+  fireEvent.click(filterIcon);
+
+  const filterInput = container.querySelector(
+    '.iui-column-filter input',
+  ) as HTMLInputElement;
+  expect(filterInput).toBeTruthy();
+
+  fireEvent.change(filterInput, { target: { value: '2' } });
+  screen.getByText('Filter').click();
+
+  const tippy = document.querySelector('[data-tippy-root]') as HTMLElement;
+  expect(tippy.style.visibility).toEqual('hidden');
+
+  rows = container.querySelectorAll('.iui-tables-body .iui-tables-row');
+  expect(rows.length).toBe(3);
+  expect(onFilter).toHaveBeenCalledWith(
+    [{ fieldType: 'text', filterType: 'text', id: 'name', value: '2' }],
+    expect.objectContaining({ filters: [{ id: 'name', value: '2' }] }),
+  );
+});
+
+it('should not show filter icon when filter component is not set', () => {
+  const mockedColumns = [
+    {
+      Header: 'Header name',
+      columns: [
+        {
+          id: 'name',
+          Header: 'Name',
+          accessor: 'name',
+        },
+      ],
+    },
+  ];
+  const { container } = renderComponent({
+    columns: mockedColumns,
+  });
+
+  expect(screen.queryByText('Header name')).toBeFalsy();
+  const rows = container.querySelectorAll('.iui-tables-body .iui-tables-row');
+  expect(rows.length).toBe(3);
+
+  const filterIcon = container.querySelector('.iui-filter') as HTMLElement;
+  expect(filterIcon).toBeFalsy();
+});
+
+it('should show message when there is no data after filtering', () => {
+  const onFilter = jest.fn();
+  const mockedColumns = [
+    {
+      Header: 'Header name',
+      columns: [
+        {
+          id: 'name',
+          Header: 'Name',
+          accessor: 'name',
+          Filter: tableFilters.TextFilter(),
+          fieldType: 'text',
+        },
+      ],
+    },
+  ];
+  const { container } = renderComponent({ columns: mockedColumns, onFilter });
+
+  expect(screen.queryByText('Header name')).toBeFalsy();
+  let rows = container.querySelectorAll('.iui-tables-body .iui-tables-row');
+  expect(rows.length).toBe(3);
+
+  const filterIcon = container.querySelector('.iui-filter') as HTMLElement;
+  expect(filterIcon).toBeTruthy();
+  fireEvent.click(filterIcon);
+
+  const filterInput = container.querySelector(
+    '.iui-column-filter input',
+  ) as HTMLInputElement;
+  expect(filterInput).toBeTruthy();
+
+  fireEvent.change(filterInput, { target: { value: 'invalid value' } });
+  screen.getByText('Filter').click();
+
+  rows = container.querySelectorAll('.iui-tables-body .iui-tables-row');
+  expect(rows.length).toBe(0);
+  screen.getByText('No results. Clear filter.');
+});
+
+it('should expand correctly', () => {
+  const onExpandMock = jest.fn();
+  const mockedColumns = [
+    {
+      Header: 'Header name',
+      columns: [
+        {
           id: 'expander',
           Cell: (props: CellProps<{ name: string; description: string }>) => {
             return (
@@ -387,57 +585,10 @@
             );
           },
         },
-=======
+        {
           id: 'name',
           Header: 'Name',
           accessor: 'name',
-          Filter: tableFilters.TextFilter(),
-          fieldType: 'text',
-        },
-      ],
-    },
-  ];
-  const { container } = renderComponent({ columns: mockedColumns, onFilter });
-
-  expect(screen.queryByText('Header name')).toBeFalsy();
-  let rows = container.querySelectorAll('.iui-tables-body .iui-tables-row');
-  expect(rows.length).toBe(3);
-
-  const filterIcon = container.querySelector('.iui-filter') as HTMLElement;
-  expect(filterIcon).toBeTruthy();
-  fireEvent.click(filterIcon);
-
-  const filterInput = container.querySelector(
-    '.iui-column-filter input',
-  ) as HTMLInputElement;
-  expect(filterInput).toBeTruthy();
-
-  fireEvent.change(filterInput, { target: { value: '2' } });
-  screen.getByText('Filter').click();
-
-  const tippy = document.querySelector('[data-tippy-root]') as HTMLElement;
-  expect(tippy.style.visibility).toEqual('hidden');
-
-  rows = container.querySelectorAll('.iui-tables-body .iui-tables-row');
-  expect(rows.length).toBe(1);
-  expect(onFilter).toHaveBeenCalledWith(
-    [{ fieldType: 'text', filterType: 'text', id: 'name', value: '2' }],
-    expect.objectContaining({ filters: [{ id: 'name', value: '2' }] }),
-  );
-});
-
-it('should clear filter', () => {
-  const onFilter = jest.fn();
-  const mockedColumns = [
-    {
-      Header: 'Header name',
-      columns: [
->>>>>>> 046d22d1
-        {
-          id: 'name',
-          Header: 'Name',
-          accessor: 'name',
-<<<<<<< HEAD
         },
       ],
     },
@@ -470,156 +621,4 @@
   getByText('Expanded component, name: Name2');
   getByText('Expanded component, name: Name3');
   expect(onExpandMock).toHaveBeenCalledTimes(4);
-=======
-          Filter: tableFilters.TextFilter(),
-          fieldType: 'text',
-        },
-      ],
-    },
-  ];
-  const { container } = renderComponent({
-    columns: mockedColumns,
-    onFilter,
-    initialState: { filters: [{ id: 'name', value: '2' }] },
-  });
-
-  expect(screen.queryByText('Header name')).toBeFalsy();
-  let rows = container.querySelectorAll('.iui-tables-body .iui-tables-row');
-  expect(rows.length).toBe(1);
-
-  const filterIcon = container.querySelector('.iui-filter') as HTMLElement;
-  expect(filterIcon).toBeTruthy();
-  fireEvent.click(filterIcon);
-
-  const filterInput = container.querySelector(
-    '.iui-column-filter input',
-  ) as HTMLInputElement;
-  expect(filterInput).toBeTruthy();
-  expect(filterInput.value).toEqual('2');
-
-  screen.getByText('Clear').click();
-
-  const tippy = document.querySelector('[data-tippy-root]') as HTMLElement;
-  expect(tippy.style.visibility).toEqual('hidden');
-
-  rows = container.querySelectorAll('.iui-tables-body .iui-tables-row');
-  expect(rows.length).toBe(3);
-  expect(onFilter).toHaveBeenCalledWith(
-    [],
-    expect.objectContaining({ filters: [] }),
-  );
-});
-
-it('should not filter table when manualFilters flag is on', () => {
-  const onFilter = jest.fn();
-  const mockedColumns = [
-    {
-      Header: 'Header name',
-      columns: [
-        {
-          id: 'name',
-          Header: 'Name',
-          accessor: 'name',
-          Filter: tableFilters.TextFilter(),
-          fieldType: 'text',
-        },
-      ],
-    },
-  ];
-  const { container } = renderComponent({
-    columns: mockedColumns,
-    onFilter,
-    manualFilters: true,
-  });
-
-  expect(screen.queryByText('Header name')).toBeFalsy();
-  let rows = container.querySelectorAll('.iui-tables-body .iui-tables-row');
-  expect(rows.length).toBe(3);
-
-  const filterIcon = container.querySelector('.iui-filter') as HTMLElement;
-  expect(filterIcon).toBeTruthy();
-  fireEvent.click(filterIcon);
-
-  const filterInput = container.querySelector(
-    '.iui-column-filter input',
-  ) as HTMLInputElement;
-  expect(filterInput).toBeTruthy();
-
-  fireEvent.change(filterInput, { target: { value: '2' } });
-  screen.getByText('Filter').click();
-
-  const tippy = document.querySelector('[data-tippy-root]') as HTMLElement;
-  expect(tippy.style.visibility).toEqual('hidden');
-
-  rows = container.querySelectorAll('.iui-tables-body .iui-tables-row');
-  expect(rows.length).toBe(3);
-  expect(onFilter).toHaveBeenCalledWith(
-    [{ fieldType: 'text', filterType: 'text', id: 'name', value: '2' }],
-    expect.objectContaining({ filters: [{ id: 'name', value: '2' }] }),
-  );
-});
-
-it('should not show filter icon when filter component is not set', () => {
-  const mockedColumns = [
-    {
-      Header: 'Header name',
-      columns: [
-        {
-          id: 'name',
-          Header: 'Name',
-          accessor: 'name',
-        },
-      ],
-    },
-  ];
-  const { container } = renderComponent({
-    columns: mockedColumns,
-  });
-
-  expect(screen.queryByText('Header name')).toBeFalsy();
-  const rows = container.querySelectorAll('.iui-tables-body .iui-tables-row');
-  expect(rows.length).toBe(3);
-
-  const filterIcon = container.querySelector('.iui-filter') as HTMLElement;
-  expect(filterIcon).toBeFalsy();
-});
-
-it('should show message when there is no data after filtering', () => {
-  const onFilter = jest.fn();
-  const mockedColumns = [
-    {
-      Header: 'Header name',
-      columns: [
-        {
-          id: 'name',
-          Header: 'Name',
-          accessor: 'name',
-          Filter: tableFilters.TextFilter(),
-          fieldType: 'text',
-        },
-      ],
-    },
-  ];
-  const { container } = renderComponent({ columns: mockedColumns, onFilter });
-
-  expect(screen.queryByText('Header name')).toBeFalsy();
-  let rows = container.querySelectorAll('.iui-tables-body .iui-tables-row');
-  expect(rows.length).toBe(3);
-
-  const filterIcon = container.querySelector('.iui-filter') as HTMLElement;
-  expect(filterIcon).toBeTruthy();
-  fireEvent.click(filterIcon);
-
-  const filterInput = container.querySelector(
-    '.iui-column-filter input',
-  ) as HTMLInputElement;
-  expect(filterInput).toBeTruthy();
-
-  fireEvent.change(filterInput, { target: { value: 'invalid value' } });
-  screen.getByText('Filter').click();
-
-  rows = container.querySelectorAll('.iui-tables-body .iui-tables-row');
-  expect(rows.length).toBe(0);
-  screen.getByText('No results. Clear filter.');
->>>>>>> 046d22d1
 });