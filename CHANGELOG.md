--- conflicted
+++ resolved
@@ -1,5 +1,13 @@
 # Changelog
 
+## [1.X.X]
+
+`2021-XX-XX`
+
+### What's new
+
+- **Added expanding functionality for `Table`.** Provide `subComponent` prop or insert `subRows` field in `data` prop.
+
 ## [1.9.0]
 
 `2021-06-21`
@@ -7,15 +15,11 @@
 ### What's new
 
 - **Added `acceptType` prop to `FileUploadTemplate`.**
-<<<<<<< HEAD
-- **Added expanding functionality for `Table`.** Provide `subComponent` prop or insert `subRows` field in `data` prop.
-=======
 - **Added 'warning' category to `Toast`.** Use `toaster.warning()`.
 
 ### Fixes
 
 - **Added missing `id` prop in some components.**
->>>>>>> 2fabb652
 
 ## [1.8.1]
 
