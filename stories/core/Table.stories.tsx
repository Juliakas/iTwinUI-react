/*---------------------------------------------------------------------------------------------
 * Copyright (c) Bentley Systems, Incorporated. All rights reserved.
 * See LICENSE.md in the project root for license terms and full copyright notice.
 *--------------------------------------------------------------------------------------------*/
import React, { useCallback } from 'react';
<<<<<<< HEAD
import { CellProps } from 'react-table';
import { Code, IconButton, Leading, Table } from '../../src/core';
import { TableProps } from '../../src/core/Table/Table';
=======
import { CellProps, Column, TableState } from 'react-table';
import {
  Code,
  Table,
  tableFilters,
  TableFilterValue,
  TableProps,
} from '../../src/core';
>>>>>>> 046d22d1
import { Story, Meta } from '@storybook/react';
import { useMemo, useState } from '@storybook/addons';
import { action } from '@storybook/addon-actions';
import { SvgChevronDown, SvgChevronRight } from '@itwin/itwinui-icons-react';

export default {
  title: 'Core/Table',
  component: Table,
  args: {
    data: [
      { name: 'Name1', description: 'Description1' },
      { name: 'Name2', description: 'Description2' },
      { name: 'Name3', description: 'Description3' },
    ],
    emptyTableContent: 'No data.',
  },
  argTypes: {
    columns: {
      control: { disable: true },
    },
    isSelectable: {
      control: { disable: true },
    },
    style: {
      control: { disable: true },
    },
    className: {
      control: { disable: true },
    },
    initialState: {
      table: { disable: true },
    },
    stateReducer: {
      table: { disable: true },
    },
    useControlledState: {
      table: { disable: true },
    },
    defaultColumn: {
      table: { disable: true },
    },
    getSubRows: {
      table: { disable: true },
    },
    getRowId: {
      table: { disable: true },
    },
    manualRowSelectedKey: {
      table: { disable: true },
    },
    autoResetSelectedRows: {
      table: { disable: true },
    },
    selectSubRows: {
      table: { disable: true },
    },
    manualSortBy: {
      table: { disable: true },
    },
    defaultCanSort: {
      table: { disable: true },
    },
    disableMultiSort: {
      table: { disable: true },
    },
    isMultiSortEvent: {
      table: { disable: true },
    },
    maxMultiSortColCount: {
      table: { disable: true },
    },
    disableSortRemove: {
      table: { disable: true },
    },
    disabledMultiRemove: {
      table: { disable: true },
    },
    orderByFn: {
      table: { disable: true },
    },
    sortTypes: {
      table: { disable: true },
    },
    autoResetSortBy: {
      table: { disable: true },
    },
    autoResetHiddenColumns: {
      table: { disable: true },
    },
  },
} as Meta<TableProps>;

export const Basic: Story<TableProps> = (args) => {
  const { columns, data, ...rest } = args;
  const onClickHandler = (
    props: CellProps<{ name: string; description: string }>,
  ) => action(props.row.original.name)();
  const tableColumns = useMemo(
    () => [
      {
        Header: 'Table',
        columns: [
          {
            id: 'name',
            Header: 'Name',
            accessor: 'name',
          },
          {
            id: 'description',
            Header: 'Description',
            accessor: 'description',
            maxWidth: 200,
          },
          {
            id: 'click-me',
            Header: 'Click',
            width: 100,
            Cell: (props: CellProps<{ name: string; description: string }>) => {
              const onClick = () => onClickHandler(props);
              return (
                <a className='iui-anchor' onClick={onClick}>
                  Click me!
                </a>
              );
            },
          },
        ],
      },
    ],
    [],
  );

  const tableData = useMemo(
    () => [
      { name: 'Name1', description: 'Description1' },
      { name: 'Name2', description: 'Description2' },
      { name: 'Name3', description: 'Description3' },
    ],
    [],
  );

  return (
    <Table
      columns={columns || tableColumns}
      data={data || tableData}
      emptyTableContent='No data.'
      {...rest}
    />
  );
};

export const Selectable: Story<TableProps> = (args) => {
  const { columns, data, ...rest } = args;
  const onClickHandler = (
    props: CellProps<{ name: string; description: string }>,
  ) => action(props.row.original.name)();

  const onSelect = useCallback(
    (rows, state) =>
      action(
        `Selected rows: ${JSON.stringify(rows)}, Table state: ${JSON.stringify(
          state,
        )}`,
      )(),
    [],
  );

  const tableColumns = useMemo(
    () => [
      {
        Header: 'Table',
        columns: [
          {
            id: 'name',
            Header: 'Name',
            accessor: 'name',
          },
          {
            id: 'description',
            Header: 'Description',
            accessor: 'description',
            maxWidth: 200,
          },
          {
            id: 'click-me',
            Header: 'Click',
            width: 100,
            Cell: (props: CellProps<{ name: string; description: string }>) => {
              const onClick = () => onClickHandler(props);
              return (
                <a className='iui-anchor' onClick={onClick}>
                  Click me!
                </a>
              );
            },
          },
        ],
      },
    ],
    [],
  );

  const tableData = useMemo(
    () => [
      { name: 'Name1', description: 'Description1' },
      { name: 'Name2', description: 'Description2' },
      { name: 'Name3', description: 'Description3' },
    ],
    [],
  );

  return (
    <Table
      columns={columns || tableColumns}
      data={data || tableData}
      emptyTableContent='No data.'
      isSelectable={true}
      onSelect={onSelect}
      {...rest}
    />
  );
};

Selectable.args = { isSelectable: true };

export const Sortable: Story<TableProps> = (args) => {
  const { columns, data, isSortable, ...rest } = args;
  const onClickHandler = (
    props: CellProps<{ name: string; description: string }>,
  ) => action(props.row.original.name)();

  const onSort = useCallback(
    (state) => action(`Sort changed. Table state: ${JSON.stringify(state)}`)(),
    [],
  );

  const tableColumns = useMemo(
    () => [
      {
        Header: 'Table',
        columns: [
          {
            id: 'name',
            Header: 'Name',
            accessor: 'name',
          },
          {
            id: 'description',
            Header: 'Description Not Sortable',
            accessor: 'description',
            maxWidth: 200,
            disableSortBy: true,
          },
          {
            id: 'click-me',
            Header: 'Click',
            width: 100,
            Cell: (props: CellProps<{ name: string; description: string }>) => {
              const onClick = () => onClickHandler(props);
              return (
                <a className='iui-anchor' onClick={onClick}>
                  Click me!
                </a>
              );
            },
          },
        ],
      },
    ],
    [],
  );

  const tableData = useMemo(
    () => [
      { name: 'Name1', description: 'Description1' },
      { name: 'Name3', description: 'Description3' },
      { name: 'Name2', description: 'Description2' },
    ],
    [],
  );

  return (
    <Table
      columns={columns || tableColumns}
      data={data || tableData}
      emptyTableContent='No data.'
      isSortable={isSortable}
      onSort={onSort}
      {...rest}
    />
  );
};

Sortable.args = {
  data: [
    { name: 'Name1', description: 'Description1' },
    { name: 'Name3', description: 'Description3' },
    { name: 'Name2', description: 'Description2' },
  ],
  isSortable: true,
};

<<<<<<< HEAD
export const Expandable: Story<TableProps> = (args) => {
  const { columns, data, ...rest } = args;

  const onClickHandler = (
    props: CellProps<{ name: string; description: string }>,
  ) => action(props.row.original.name)();
  const onExpand = useCallback(
    (state) => action(`Expanded. Table state: ${JSON.stringify(state)}`)(),
=======
export const Filters: Story<TableProps> = (args) => {
  const { columns, data, ...rest } = args;
  const onClickHandler = (
    props: CellProps<{ name: string; description: string; ids: number[] }>,
  ) => action(props.row.original.name)();

  const localizedStrings = useMemo(
    () => ({
      filter: 'Filter',
      clear: 'Clear',
    }),
>>>>>>> 046d22d1
    [],
  );

  const tableColumns = useMemo(
<<<<<<< HEAD
    () => [
=======
    (): Column[] => [
>>>>>>> 046d22d1
      {
        Header: 'Table',
        columns: [
          {
<<<<<<< HEAD
            id: 'expander',
            Cell: (props: CellProps<{ name: string; description: string }>) => (
              <IconButton
                styleType='borderless'
                size='small'
                onClick={() => {
                  props.row.toggleRowExpanded();
                }}
              >
                {props.row.isExpanded ? (
                  <SvgChevronDown />
                ) : (
                  <SvgChevronRight />
                )}
              </IconButton>
            ),
            cellClassName: 'iui-tables-slot',
            width: 60,
          },
          {
            id: 'name',
            Header: 'Name',
            accessor: 'name',
=======
            id: 'name',
            Header: 'Name',
            accessor: 'name',
            fieldType: 'text',
            Filter: tableFilters.TextFilter(localizedStrings),
>>>>>>> 046d22d1
          },
          {
            id: 'description',
            Header: 'Description',
            accessor: 'description',
<<<<<<< HEAD
            maxWidth: 200,
          },
          {
            id: 'click-me',
            Header: 'Click',
            width: 100,
            Cell: (props: CellProps<{ name: string; description: string }>) => {
=======
            fieldType: 'text',
            Filter: tableFilters.TextFilter(localizedStrings),
            maxWidth: 200,
          },
          {
            id: 'ids',
            Header: 'IDs (enter one of the IDs in the filter)',
            accessor: 'ids',
            Cell: (
              props: CellProps<{
                name: string;
                description: string;
                ids: number[];
              }>,
            ) => {
              return props.row.original.ids.join(', ');
            },
            Filter: tableFilters.TextFilter(localizedStrings),
            filter: 'includes',
          },
          {
            id: 'click-me',
            Header: 'Click',
            width: 100,
            Cell: (
              props: CellProps<{
                name: string;
                description: string;
                ids: number[];
              }>,
            ) => {
>>>>>>> 046d22d1
              const onClick = () => onClickHandler(props);
              return (
                <a className='iui-anchor' onClick={onClick}>
                  Click me!
                </a>
              );
            },
          },
        ],
      },
    ],
<<<<<<< HEAD
    [],
=======
    [localizedStrings],
>>>>>>> 046d22d1
  );

  const tableData = useMemo(
    () => [
<<<<<<< HEAD
      { name: 'Name1', description: 'Description1' },
      { name: 'Name2', description: 'Description2' },
      { name: 'Name3', description: 'Description3' },
    ],
    [],
  );

  const expandedSubComponent = useCallback(
    (row) => (
      <div style={{ padding: 16 }}>
        <Leading>Extra information</Leading>
        <pre>
          <code>{JSON.stringify({ values: row.values }, null, 2)}</code>
        </pre>
      </div>
    ),
=======
      { name: 'Name1', description: 'Description1', ids: ['1'] },
      { name: 'Name2', description: 'Description2', ids: ['2', '3', '4'] },
      { name: 'Name3', description: 'Description3', ids: ['3', '4'] },
    ],
    [],
  );

  const onFilter = React.useCallback(
    (
      filters: TableFilterValue<{
        name: string;
        description: string;
        ids: number[];
      }>[],
      state: TableState,
    ) => {
      action(
        `Filter changed. Filters: ${JSON.stringify(
          filters,
        )}, State: ${JSON.stringify(state)}`,
      )();
    },
>>>>>>> 046d22d1
    [],
  );

  return (
    <Table
      columns={columns || tableColumns}
      data={data || tableData}
      emptyTableContent='No data.'
<<<<<<< HEAD
      subComponent={expandedSubComponent}
      onExpand={(newState) => {
        onExpand(newState);
      }}
=======
      onFilter={onFilter}
>>>>>>> 046d22d1
      {...rest}
    />
  );
};

<<<<<<< HEAD
Expandable.args = {
  data: [
    { name: 'Name1', description: 'Description1' },
    { name: 'Name2', description: 'Description2' },
    { name: 'Name3', description: 'Description3' },
  ],
=======
Filters.args = {
  data: [
    { name: 'Name1', description: 'Description1', ids: ['1'] },
    { name: 'Name2', description: 'Description2', ids: ['2', '3', '4'] },
    { name: 'Name3', description: 'Description3', ids: ['3', '4'] },
  ],
  emptyFilteredTableContent: 'No results found. Clear or try another filter.',
>>>>>>> 046d22d1
};

export const LazyLoading: Story<TableProps> = (args) => {
  const { columns, ...rest } = args;

  const onClickHandler = (
    props: CellProps<{ name: string; description: string }>,
  ) => action(props.row.original.name)();

  const tableColumns = useMemo(
    () => [
      {
        Header: 'Table',
        columns: [
          {
            id: 'name',
            Header: 'Name',
            accessor: 'name',
          },
          {
            id: 'description',
            Header: 'Description',
            accessor: 'description',
            maxWidth: 200,
          },
          {
            id: 'click-me',
            Header: 'Click',
            width: 100,
            Cell: (props: CellProps<{ name: string; description: string }>) => {
              const onClick = () => onClickHandler(props);
              return (
                <a className='iui-anchor' onClick={onClick}>
                  Click me!
                </a>
              );
            },
          },
        ],
      },
    ],
    [],
  );

  const generateData = (start: number, end: number) => {
    return [...new Array(end - start)].map((_, index) => ({
      name: `Name${start + index}`,
      description: `Description${start + index}`,
    }));
  };

  const [tableData, setTableData] = useState(() => generateData(0, 100));

  const [isLoading, setIsLoading] = useState(false);

  const onBottomReached = useCallback(() => {
    action('Bottom reached!')();
    setIsLoading(true);
    // Simulating request
    setTimeout(() => {
      setTableData(() => [
        ...tableData,
        ...generateData(tableData.length, tableData.length + 100),
      ]);
      setIsLoading(false);
    }, 1000);
  }, [tableData]);

  return (
    <Table
      columns={columns || tableColumns}
      emptyTableContent='No data.'
      onBottomReached={onBottomReached}
      isLoading={isLoading}
      {...rest}
      data={tableData}
    />
  );
};

LazyLoading.argTypes = {
  data: { control: { disable: true } },
  isLoading: { control: { disable: true } },
};

export const RowInViewport: Story<TableProps> = (args) => {
  const { columns, ...rest } = args;

  const onClickHandler = (
    props: CellProps<{ name: string; description: string }>,
  ) => action(props.row.original.name)();

  const tableColumns = useMemo(
    () => [
      {
        Header: 'Table',
        columns: [
          {
            id: 'name',
            Header: 'Name',
            accessor: 'name',
          },
          {
            id: 'description',
            Header: 'Description',
            accessor: 'description',
            maxWidth: 200,
          },
          {
            id: 'click-me',
            Header: 'Click',
            width: 100,
            Cell: (props: CellProps<{ name: string; description: string }>) => {
              const onClick = () => onClickHandler(props);
              return (
                <a className='iui-anchor' onClick={onClick}>
                  Click me!
                </a>
              );
            },
          },
        ],
      },
    ],
    [],
  );

  const tableData = useMemo(
    () =>
      [...new Array(100)].map((_, index) => ({
        name: `Name${index}`,
        description: `Description${index}`,
      })),
    [],
  );

  const onRowInViewport = useCallback((rowData) => {
    action(`Row in view: ${JSON.stringify(rowData)}`)();
  }, []);

  return (
    <>
      <div>
        Demo of <Code>IntersectionObserver</Code> hook that triggers{' '}
        <Code>onRowInViewport</Code> callback once the row is visible.
      </div>
      <div>
        Open{' '}
        <a
          className='iui-anchor'
          onClick={() =>
            parent.document.getElementById('tabbutton-actions')?.click()
          }
        >
          Actions
        </a>{' '}
        tab to see when callback is called and scroll the table.
      </div>
      <br />
      <Table
        columns={columns || tableColumns}
        emptyTableContent='No data.'
        onRowInViewport={onRowInViewport}
        {...rest}
        data={tableData}
      />
    </>
  );
};

RowInViewport.argTypes = {
  data: { control: { disable: true } },
};

export const MultipleFeatures: Story<TableProps> = (args) => {
  const { columns, ...rest } = args;

  const onExpand = useCallback(
    (state) => action(`Expanded. Table state: ${JSON.stringify(state)}`)(),
    [],
  );
  const onSort = useCallback(
    (state) => action(`Sort changed. Table state: ${JSON.stringify(state)}`)(),
    [],
  );
  const onSelect = useCallback(
    (rows, state) =>
      action(
        `Selected rows: ${JSON.stringify(rows)}, Table state: ${JSON.stringify(
          state,
        )}`,
      )(),
    [],
  );

  const onRowInViewport = useCallback((rowData) => {
    action(`Row in view: ${JSON.stringify(rowData)}`)();
  }, []);

  const tableColumns = useMemo(
    () => [
      {
        Header: 'Table',
        columns: [
          {
            id: 'name',
            Header: 'Name',
            accessor: 'name',
          },
          {
            id: 'description',
            Header: 'Description',
            accessor: 'description',
            maxWidth: 200,
          },
        ],
      },
    ],
    [],
  );

  const expandedSubComponent = useCallback(
    (row) => (
      <div style={{ padding: 16 }}>
        <Leading>Extra information</Leading>
        <pre>
          <code>{JSON.stringify({ values: row.values }, null, 2)}</code>
        </pre>
      </div>
    ),
    [],
  );

  const generateData = (start: number, end: number) => {
    return [...new Array(end - start)].map((_, index) => ({
      name: `Name${start + index}`,
      description: `Description${start + index}`,
    }));
  };

  const [tableData, setTableData] = useState(() => generateData(1, 100));

  const [isLoading, setIsLoading] = useState(false);

  const onBottomReached = useCallback(() => {
    action('Bottom reached!')();
    setIsLoading(true);
    // Simulating request
    setTimeout(() => {
      setTableData(() => [
        ...tableData,
        ...generateData(tableData.length, tableData.length + 100),
      ]);
      setIsLoading(false);
    }, 1000);
  }, [tableData]);

  return (
    <Table
      columns={columns || tableColumns}
      emptyTableContent='No data.'
      onBottomReached={onBottomReached}
      onRowInViewport={onRowInViewport}
      isLoading={isLoading}
      subComponent={expandedSubComponent}
      onExpand={(newState) => {
        onExpand(newState);
      }}
      onSort={onSort}
      onSelect={onSelect}
      {...rest}
      data={tableData}
    />
  );
};

MultipleFeatures.args = {
  isSortable: true,
  isSelectable: true,
  provideDefaultExpander: true,
};

MultipleFeatures.argTypes = {
  data: { control: { disable: true } },
  isLoading: { control: { disable: true } },
};

export const Loading: Story<TableProps> = (args) => {
  const { columns, data, ...rest } = args;
  const tableColumns = useMemo(
    () => [
      {
        Header: 'Table',
        columns: [
          {
            id: 'name',
            Header: 'Name',
            accessor: 'name',
          },
          {
            id: 'description',
            Header: 'Description',
            accessor: 'description',
            maxWidth: 200,
          },
        ],
      },
    ],
    [],
  );

  return (
    <Table
      columns={columns || tableColumns}
      data={data || []}
      isLoading={true}
      emptyTableContent='No data.'
      {...rest}
    />
  );
};

Loading.args = {
  data: [],
  isLoading: true,
};

export const NoData: Story<TableProps> = ({ columns, data, ...rest }) => {
  const tableColumns = useMemo(
    () => [
      {
        Header: 'Table',
        columns: [
          {
            id: 'name',
            Header: 'Name',
            accessor: 'name',
          },
          {
            id: 'description',
            Header: 'Description',
            accessor: 'description',
            maxWidth: 200,
          },
        ],
      },
    ],
    [],
  );

  return (
    <Table
      columns={columns || tableColumns}
      data={data || []}
      isLoading={false}
      emptyTableContent='No data.'
      {...rest}
    />
  );
};

NoData.args = {
  data: [],
};<|MERGE_RESOLUTION|>--- conflicted
+++ resolved
@@ -3,20 +3,16 @@
  * See LICENSE.md in the project root for license terms and full copyright notice.
  *--------------------------------------------------------------------------------------------*/
 import React, { useCallback } from 'react';
-<<<<<<< HEAD
-import { CellProps } from 'react-table';
-import { Code, IconButton, Leading, Table } from '../../src/core';
-import { TableProps } from '../../src/core/Table/Table';
-=======
 import { CellProps, Column, TableState } from 'react-table';
 import {
   Code,
   Table,
+  IconButton,
+  Leading,
   tableFilters,
   TableFilterValue,
   TableProps,
 } from '../../src/core';
->>>>>>> 046d22d1
 import { Story, Meta } from '@storybook/react';
 import { useMemo, useState } from '@storybook/addons';
 import { action } from '@storybook/addon-actions';
@@ -319,7 +315,128 @@
   isSortable: true,
 };
 
-<<<<<<< HEAD
+export const Filters: Story<TableProps> = (args) => {
+  const { columns, data, ...rest } = args;
+  const onClickHandler = (
+    props: CellProps<{ name: string; description: string; ids: number[] }>,
+  ) => action(props.row.original.name)();
+
+  const localizedStrings = useMemo(
+    () => ({
+      filter: 'Filter',
+      clear: 'Clear',
+    }),
+    [],
+  );
+
+  const tableColumns = useMemo(
+    (): Column[] => [
+      {
+        Header: 'Table',
+        columns: [
+          {
+            id: 'name',
+            Header: 'Name',
+            accessor: 'name',
+            fieldType: 'text',
+            Filter: tableFilters.TextFilter(localizedStrings),
+          },
+          {
+            id: 'description',
+            Header: 'Description',
+            accessor: 'description',
+            fieldType: 'text',
+            Filter: tableFilters.TextFilter(localizedStrings),
+            maxWidth: 200,
+          },
+          {
+            id: 'ids',
+            Header: 'IDs (enter one of the IDs in the filter)',
+            accessor: 'ids',
+            Cell: (
+              props: CellProps<{
+                name: string;
+                description: string;
+                ids: number[];
+              }>,
+            ) => {
+              return props.row.original.ids.join(', ');
+            },
+            Filter: tableFilters.TextFilter(localizedStrings),
+            filter: 'includes',
+          },
+          {
+            id: 'click-me',
+            Header: 'Click',
+            width: 100,
+            Cell: (
+              props: CellProps<{
+                name: string;
+                description: string;
+                ids: number[];
+              }>,
+            ) => {
+              const onClick = () => onClickHandler(props);
+              return (
+                <a className='iui-anchor' onClick={onClick}>
+                  Click me!
+                </a>
+              );
+            },
+          },
+        ],
+      },
+    ],
+    [localizedStrings],
+  );
+
+  const tableData = useMemo(
+    () => [
+      { name: 'Name1', description: 'Description1', ids: ['1'] },
+      { name: 'Name2', description: 'Description2', ids: ['2', '3', '4'] },
+      { name: 'Name3', description: 'Description3', ids: ['3', '4'] },
+    ],
+    [],
+  );
+
+  const onFilter = React.useCallback(
+    (
+      filters: TableFilterValue<{
+        name: string;
+        description: string;
+        ids: number[];
+      }>[],
+      state: TableState,
+    ) => {
+      action(
+        `Filter changed. Filters: ${JSON.stringify(
+          filters,
+        )}, State: ${JSON.stringify(state)}`,
+      )();
+    },
+    [],
+  );
+
+  return (
+    <Table
+      columns={columns || tableColumns}
+      data={data || tableData}
+      emptyTableContent='No data.'
+      onFilter={onFilter}
+      {...rest}
+    />
+  );
+};
+
+Filters.args = {
+  data: [
+    { name: 'Name1', description: 'Description1', ids: ['1'] },
+    { name: 'Name2', description: 'Description2', ids: ['2', '3', '4'] },
+    { name: 'Name3', description: 'Description3', ids: ['3', '4'] },
+  ],
+  emptyFilteredTableContent: 'No results found. Clear or try another filter.',
+};
+
 export const Expandable: Story<TableProps> = (args) => {
   const { columns, data, ...rest } = args;
 
@@ -328,33 +445,15 @@
   ) => action(props.row.original.name)();
   const onExpand = useCallback(
     (state) => action(`Expanded. Table state: ${JSON.stringify(state)}`)(),
-=======
-export const Filters: Story<TableProps> = (args) => {
-  const { columns, data, ...rest } = args;
-  const onClickHandler = (
-    props: CellProps<{ name: string; description: string; ids: number[] }>,
-  ) => action(props.row.original.name)();
-
-  const localizedStrings = useMemo(
-    () => ({
-      filter: 'Filter',
-      clear: 'Clear',
-    }),
->>>>>>> 046d22d1
     [],
   );
 
   const tableColumns = useMemo(
-<<<<<<< HEAD
-    () => [
-=======
-    (): Column[] => [
->>>>>>> 046d22d1
+    () => [
       {
         Header: 'Table',
         columns: [
           {
-<<<<<<< HEAD
             id: 'expander',
             Cell: (props: CellProps<{ name: string; description: string }>) => (
               <IconButton
@@ -378,19 +477,11 @@
             id: 'name',
             Header: 'Name',
             accessor: 'name',
-=======
-            id: 'name',
-            Header: 'Name',
-            accessor: 'name',
-            fieldType: 'text',
-            Filter: tableFilters.TextFilter(localizedStrings),
->>>>>>> 046d22d1
           },
           {
             id: 'description',
             Header: 'Description',
             accessor: 'description',
-<<<<<<< HEAD
             maxWidth: 200,
           },
           {
@@ -398,39 +489,6 @@
             Header: 'Click',
             width: 100,
             Cell: (props: CellProps<{ name: string; description: string }>) => {
-=======
-            fieldType: 'text',
-            Filter: tableFilters.TextFilter(localizedStrings),
-            maxWidth: 200,
-          },
-          {
-            id: 'ids',
-            Header: 'IDs (enter one of the IDs in the filter)',
-            accessor: 'ids',
-            Cell: (
-              props: CellProps<{
-                name: string;
-                description: string;
-                ids: number[];
-              }>,
-            ) => {
-              return props.row.original.ids.join(', ');
-            },
-            Filter: tableFilters.TextFilter(localizedStrings),
-            filter: 'includes',
-          },
-          {
-            id: 'click-me',
-            Header: 'Click',
-            width: 100,
-            Cell: (
-              props: CellProps<{
-                name: string;
-                description: string;
-                ids: number[];
-              }>,
-            ) => {
->>>>>>> 046d22d1
               const onClick = () => onClickHandler(props);
               return (
                 <a className='iui-anchor' onClick={onClick}>
@@ -442,16 +500,11 @@
         ],
       },
     ],
-<<<<<<< HEAD
-    [],
-=======
-    [localizedStrings],
->>>>>>> 046d22d1
+    [],
   );
 
   const tableData = useMemo(
     () => [
-<<<<<<< HEAD
       { name: 'Name1', description: 'Description1' },
       { name: 'Name2', description: 'Description2' },
       { name: 'Name3', description: 'Description3' },
@@ -468,30 +521,6 @@
         </pre>
       </div>
     ),
-=======
-      { name: 'Name1', description: 'Description1', ids: ['1'] },
-      { name: 'Name2', description: 'Description2', ids: ['2', '3', '4'] },
-      { name: 'Name3', description: 'Description3', ids: ['3', '4'] },
-    ],
-    [],
-  );
-
-  const onFilter = React.useCallback(
-    (
-      filters: TableFilterValue<{
-        name: string;
-        description: string;
-        ids: number[];
-      }>[],
-      state: TableState,
-    ) => {
-      action(
-        `Filter changed. Filters: ${JSON.stringify(
-          filters,
-        )}, State: ${JSON.stringify(state)}`,
-      )();
-    },
->>>>>>> 046d22d1
     [],
   );
 
@@ -500,35 +529,21 @@
       columns={columns || tableColumns}
       data={data || tableData}
       emptyTableContent='No data.'
-<<<<<<< HEAD
       subComponent={expandedSubComponent}
       onExpand={(newState) => {
         onExpand(newState);
       }}
-=======
-      onFilter={onFilter}
->>>>>>> 046d22d1
       {...rest}
     />
   );
 };
 
-<<<<<<< HEAD
 Expandable.args = {
   data: [
     { name: 'Name1', description: 'Description1' },
     { name: 'Name2', description: 'Description2' },
     { name: 'Name3', description: 'Description3' },
   ],
-=======
-Filters.args = {
-  data: [
-    { name: 'Name1', description: 'Description1', ids: ['1'] },
-    { name: 'Name2', description: 'Description2', ids: ['2', '3', '4'] },
-    { name: 'Name3', description: 'Description3', ids: ['3', '4'] },
-  ],
-  emptyFilteredTableContent: 'No results found. Clear or try another filter.',
->>>>>>> 046d22d1
 };
 
 export const LazyLoading: Story<TableProps> = (args) => {
